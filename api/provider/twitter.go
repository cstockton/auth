--- conflicted
+++ resolved
@@ -43,10 +43,6 @@
 	if err := ext.Validate(); err != nil {
 		return nil, err
 	}
-<<<<<<< HEAD
-=======
-
->>>>>>> 86d788fc
 	p := &TwitterProvider{
 		ClientKey:   ext.ClientID,
 		Secret:      ext.Secret,
